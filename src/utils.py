--- conflicted
+++ resolved
@@ -1,8 +1,4 @@
-<<<<<<< HEAD
-from typing import List
-=======
 from typing import Tuple, List, Union
->>>>>>> 95880a81
 
 import numpy as np
 import pandas as pd
@@ -132,7 +128,7 @@
     high_annotate_lim = high_activity_lim - 0.5
     low_annotate_lim = low_activity_lim + 0.2
     ax.annotate("R-squared = {}\nRMSE = {}".format(r2Score, rmse), (low_annotate_lim, high_annotate_lim))
-    
+
     # add regression line
     m, b = np.polyfit(y_true.flatten(), y_pred.flatten(), 1)
     x = np.arange(low_activity_lim, high_activity_lim+1)
@@ -232,13 +228,9 @@
     raise TimeoutError(message)
 
 
-<<<<<<< HEAD
-def selectMostRigidMolecule(molecules, returnIndices=False) -> [Chem.BasicMolecule, List[Chem.BasicMolecule]]:
-=======
 def selectMostRigidMolecule(molecules: List[Chem.BasicMolecule],
                             returnIndices=False,
                             ) -> Union[Tuple[Chem.BasicMolecule, List[Chem.BasicMolecule]], Tuple[int, List[int]]]:
->>>>>>> 95880a81
     """
     Determine most rigid / least flexible molecule based on number of single non-hydrogen bonds in a molecule.
     :param molecules:
